import React from 'react';
import {graphql, compose, withApollo} from 'react-apollo';
import {
  Checkbox,
  Confirm,
  Container,
  Dropdown,
  Button,
  Grid,
  Icon,
  Input,
  Popup,
  Transition,
} from 'semantic-ui-react';
import RunFeed from '../components/RunFeed';
import RunFiltersRedux from './RunFiltersRedux';
import RunColumnsSelector from '../components/RunColumnsSelector';
import ViewModifier from './ViewModifier';
import HelpIcon from '../components/HelpIcon';
import {MODIFY_RUNS} from '../graphql/runs';
import {MODEL_UPSERT} from '../graphql/models';
import {connect} from 'react-redux';
import queryString from 'query-string';
import _ from 'lodash';
import {
  sortRuns,
  flatKeySuggestions,
  defaultViews,
  parseBuckets,
  setupKeySuggestions,
} from '../util/runhelpers.js';
import {MAX_HISTORIES_LOADED} from '../util/constants.js';
import {bindActionCreators} from 'redux';
import {setColumns, setFilters} from '../actions/run';
import {
  resetViews,
  setServerViews,
  setBrowserViews,
  setActiveView,
  addView,
} from '../actions/view';
import update from 'immutability-helper';
import {BOARD} from '../util/board';
import withRunsDataLoader from '../containers/RunsDataLoader';
import withRunsQueryRedux from '../containers/RunsQueryRedux';
import * as Filter from '../util/filters';
import * as Selection from '../util/selections';

class Runs extends React.Component {
  state = {showFailed: false, activeTab: 0, showFilters: false};

  componentDidUpdate() {
    window.Prism.highlightAll();
  }

  onSort = (column, order = 'descending') => {
    this.props.refetch({order: [column, order].join(' ')});
  };

  _shareableUrl(props) {
    let query = {};
    if (!_.isEmpty(props.runFilters)) {
      query.filters = Filter.toURL(props.runFilters);
    }
    if (!_.isEmpty(props.runSelections)) {
      query.selections = Filter.toURL(props.runSelections);
    }
    if (!_.isNil(props.activeView)) {
      query.activeView = props.activeView;
    }
    return (
      `${window.location.protocol}//${window.location.host}${
        window.location.pathname
      }` +
      '?' +
      queryString.stringify(query)
    );
  }

  _readUrl(props) {
    var parsed = queryString.parse(window.location.search);
    if (!parsed) {
      returnj;
    }
    let filterFilters;
    if (parsed.filters) {
      filterFilters = Filter.fromURL(parsed.filters);
    } else if (parsed.filter) {
      let filts = parsed.filter;
      if (!_.isArray(filts)) {
        filts = [filts];
      }
      filterFilters = Filter.fromOldURL(filts);
    }
    let selectFilters;
    if (parsed.selections) {
      selectFilters = Filter.fromURL(parsed.selections);
    } else if (parsed.select) {
      let filts = parsed.select;
      if (!_.isArray(filts)) {
        filts = [filts];
      }
      selectFilters = Filter.fromOldURL(filts);
    }

    if (filterFilters) {
      this.props.setFilters('filter', filterFilters);
    } else {
      this.props.setFilters('filter', {
        op: 'OR',
        filters: [
          {
            op: 'AND',
            filters: [
              {key: {section: 'tags', name: 'hidden'}, op: '=', value: false},
            ],
          },
        ],
      });
    }

    if (selectFilters) {
      this.props.setFilters('select', selectFilters);
    } else {
      this.props.setFilters('select', Selection.all());
    }

    if (!_.isNil(parsed.activeView)) {
      this.props.setActiveView('runs', parseInt(parsed.activeView, 10));
    }
  }

  componentWillMount() {
    this.props.resetViews();
    this._readUrl(this.props);
  }

  componentDidMount() {
    this.doneLoading = false;
  }

  componentWillReceiveProps(nextProps) {
    if (
      !this.doneLoading &&
      nextProps.loading === false &&
      nextProps.data.base.length > 0
    ) {
      this.doneLoading = true;
      let defaultColumns = {
        Description: true,
        Ran: true,
        Runtime: true,
        _ConfigAuto: true,
        Sweep: _.indexOf(nextProps.data.columnNames, 'Sweep') !== -1,
      };
      let summaryColumns = nextProps.data.columnNames.filter(col =>
        _.startsWith(col, 'summary')
      );
      for (var col of summaryColumns) {
        defaultColumns[col] = true;
      }
      this.props.setColumns(defaultColumns);
    }
    // Setup views loaded from server.
    if (
      nextProps.data.base.length > 0 &&
      (nextProps.views === null || !nextProps.views.runs) &&
      _.isEmpty(this.props.reduxServerViews.runs.views) &&
      _.isEmpty(this.props.reduxBrowserViews.runs.views)
    ) {
      // no views on server, provide a default
      this.props.setBrowserViews(
<<<<<<< HEAD
        defaultViews((nextProps.runs.edges[0] || {}).node),
=======
        defaultViews((nextProps.buckets.edges[0] || {}).node)
>>>>>>> f4387869
      );
    } else if (
      nextProps.views &&
      nextProps.views.runs &&
      !_.isEqual(nextProps.views, this.props.reduxServerViews)
    ) {
      if (
        _.isEqual(this.props.reduxServerViews, this.props.reduxBrowserViews)
      ) {
        this.props.setBrowserViews(nextProps.views);
      }
      this.props.setServerViews(nextProps.views);
    }
  }

  handleTabChange = (e, {activeIndex}) =>
    this.setState({activeTab: activeIndex});

  render() {
    let ModelInfo = this.props.ModelInfo;
    const filterCount = Filter.countIndividual(this.props.runFilters);
    return (
      <Container>
        <Confirm
          open={this.state.showConfirm}
          onCancel={this.state.handleCancel}
          onConfirm={this.state.handleConfirm}
          content={this.state.confirmText}
          confirmButton={this.state.confirmButton}
        />
        <Grid>
          <Grid.Row divided columns={2}>
            <Grid.Column>{ModelInfo}</Grid.Column>
            <Grid.Column textAlign="right">
              <p style={{marginBottom: '.5em'}}>
                <Popup
                  content={
                    <Input
                      style={{minWidth: 520}}
                      value={this._shareableUrl(this.props)}
                    />
                  }
                  style={{width: '100%'}}
                  on="click"
                  position="bottom right"
                  wide="very"
                  trigger={
                    <Button
                      style={{marginRight: 6}}
                      icon="linkify"
                      size="mini"
                    />
                  }
                />
                {this.props.data.base.length} total runs,{' '}
                {this.props.data.filtered.length} filtered,{' '}
                {this.props.data.selectedRuns.length} selected
              </p>
              <p>
                <span
                  style={{cursor: 'pointer'}}
                  onClick={() =>
                    this.setState({showFilters: !this.state.showFilters})
                  }>
                  <Icon
                    rotated={this.state.showFilters ? null : 'counterclockwise'}
                    name="dropdown"
                  />
                  {filterCount + ' Filter' + (filterCount === 1 ? '' : 's')}
                </span>
              </p>
            </Grid.Column>
          </Grid.Row>
          <Grid.Row>
            <Grid.Column>
              <Transition.Group
                className="ui grid"
                animation="slide right"
                duration={200}>
                {this.state.showFilters && (
                  <Grid.Row>
                    <Grid.Column width={16}>
                      <h5 style={{marginBottom: 6}}>
                        Filters{' '}
                        <HelpIcon text="Filters limit the set of runs that will be displayed in charts and tables on this page." />
                      </h5>
                      <RunFiltersRedux
                        kind="filter"
                        buttonText="Add Filter"
                        keySuggestions={flatKeySuggestions(
                          this.props.data.keys
                        )}
                        runs={this.props.data.base}
                        filteredRuns={this.props.data.filtered}
                      />
                    </Grid.Column>
                  </Grid.Row>
                )}
              </Transition.Group>
            </Grid.Column>
          </Grid.Row>
          <Grid.Column width={16}>
            {this.props.haveViews && (
              <ViewModifier
                viewType="runs"
                data={this.props.data}
                pageQuery={this.props.query}
                updateViews={views =>
                  this.props.updateModel({
                    entityName: this.props.match.params.entity,
                    name: this.props.match.params.model,
                    id: this.props.projectID,
                    views: views,
                  })
                }
              />
            )}
          </Grid.Column>
          <Grid.Column width={16} style={{zIndex: 2}}>
            <Popup
              trigger={
                <Button
                  disabled={this.props.loading}
                  floated="right"
                  icon="columns"
                  content="Columns"
                />
              }
              content={
                <RunColumnsSelector columnNames={this.props.data.columnNames} />
              }
              on="click"
              position="bottom left"
            />
            {!this.props.haveViews && (
              <Button
                floated="right"
                content="Add Charts"
                disabled={this.props.loading}
                icon="area chart"
                onClick={() => this.props.addView('runs', 'New View', [])}
              />
            )}
            <Button
              floated="right"
              disabled={this.props.data.selectedRuns.length === 0}
              onClick={e => {
                // TODO(adrian): this should probably just be a separate component
                e.preventDefault();

                this.setState({
                  showConfirm: true,
                  confirmText:
                    'Are you sure you would like to hide these runs? You can reverse this later by removing the "hidden" label.',
                  confirmButton: `Hide ${
                    this.props.data.selectedRuns.length
                  } run(s)`,
                  handleConfirm: e => {
                    e.preventDefault();
                    this.props.modifyRuns({
                      ids: this.props.data.selectedRuns.map(run => run.id),
                      addTags: ['hidden'],
                    });
                    this.setState({
                      showConfirm: false,
                      handleConfirm: null,
                      handleCancel: null,
                    });
                  },
                  handleCancel: e => {
                    e.preventDefault();
                    this.setState({
                      showConfirm: false,
                      handleConfirm: null,
                      handleCancel: null,
                    });
                  },
                });
              }}>
              <Icon name="trash" />
              Hide {this.props.data.selectedRuns.length} run(s)
            </Button>
            <Dropdown
              icon={null}
              trigger={
                <Button>
                  <Icon
                    name={
                      this.props.data.selectedRuns.length === 0
                        ? 'square outline'
                        : this.props.data.selectedRuns.length ===
                          this.props.data.filtered.length
                          ? 'checkmark box'
                          : 'minus square outline'
                    }
                  />
                  Select
                </Button>
              }
              onClick={(e, {value}) => console.log('dropdown click', value)}>
              <Dropdown.Menu>
                <Dropdown.Item
                  onClick={() =>
                    this.props.setFilters('select', Selection.all())
                  }>
                  <Icon
                    style={{marginRight: 4}}
                    color="grey"
                    size="medium"
                    name="checkmark box"
                  />{' '}
                  All
                </Dropdown.Item>
                <Dropdown.Item
                  onClick={() =>
                    this.props.setFilters('select', Selection.none())
                  }>
                  <Icon
                    style={{marginRight: 4}}
                    color="grey"
                    size="medium"
                    name="square outline"
                  />{' '}
                  None
                </Dropdown.Item>
              </Dropdown.Menu>
            </Dropdown>
            {/* <p style={{float: 'right'}}>
              Select
              <a>all</a>
              <a>none</a>
            </p> */}
          </Grid.Column>
        </Grid>
        <RunFeed
          admin={this.props.user && this.props.user.admin}
          loading={this.props.loading}
          runs={this.props.data.filtered}
          project={this.props.project}
          onSort={this.onSort}
          showFailed={this.state.showFailed}
          selectable={true}
          selectedRuns={this.props.data.selectedRunsById}
          columnNames={this.props.data.columnNames}
          limit={this.props.limit}
        />
      </Container>
    );
  }
}

const withMutations = compose(
  graphql(MODEL_UPSERT, {
    props: ({mutate}) => ({
      updateModel: variables =>
        mutate({
          variables: {...variables},
          updateQueries: {
            Model: (prev, {mutationResult}) => {
              const newModel = mutationResult.data.upsertModel.model;
              return update(prev, {model: {$set: newModel}});
            },
          },
        }),
    }),
  }),
  graphql(MODIFY_RUNS, {
    props: ({mutate}) => ({
      modifyRuns: variables => {
        mutate({
          variables: {...variables},
        });
      },
    }),
  })
);

function mapStateToProps(state, ownProps) {
  return {
    jobId: state.runs.currentJob,
    runFilters: state.runs.filters.filter,
    runSelections: state.runs.filters.select,
    user: state.global.user,
    sort: state.runs.sort,
    filterModel: state.runs.filterModel,
    reduxServerViews: state.views.server,
    reduxBrowserViews: state.views.browser,
    activeView: state.views.other.runs.activeView,
    haveViews:
      !_.isEqual(state.views.browser, state.views.server) ||
      state.views.browser.runs.tabs.length > 0,
  };
}

// export dumb component for testing purposes
export {Runs};

const mapDispatchToProps = (dispatch, ownProps) => {
  return bindActionCreators(
    {
      setColumns,
      setFilters,
      setServerViews,
      setBrowserViews,
      setActiveView,
      resetViews,
      addView,
    },
    dispatch
  );
};

export default connect(mapStateToProps, mapDispatchToProps)(
  withMutations(withRunsQueryRedux(withRunsDataLoader(Runs)))
);<|MERGE_RESOLUTION|>--- conflicted
+++ resolved
@@ -170,11 +170,7 @@
     ) {
       // no views on server, provide a default
       this.props.setBrowserViews(
-<<<<<<< HEAD
-        defaultViews((nextProps.runs.edges[0] || {}).node),
-=======
-        defaultViews((nextProps.buckets.edges[0] || {}).node)
->>>>>>> f4387869
+        defaultViews((nextProps.runs.edges[0] || {}).node)
       );
     } else if (
       nextProps.views &&
